--- conflicted
+++ resolved
@@ -1,10 +1,4 @@
 
-<<<<<<< HEAD
-=======
-> [!CAUTION]
-> ***This branch is in alpha***
-
->>>>>>> 204bdc96
 > [!WARNING]
 > ***This repository currently works much better with my modified version of the Primitive FTPd Android SFTP server!***
 > - ***install my fork from https://github.com/lmagyar/prim-ftpd - and use all the new features and bugfixes***
