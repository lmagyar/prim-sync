<<<<<<< HEAD

> [!WARNING]
> ***This repository currently works much better with my modified version of the Primitive FTPd Android SFTP server!***
> - ***install my fork from https://github.com/lmagyar/prim-ftpd - and use all the new features and bugfixes***
> - ***install the original version from https://github.com/wolpi/prim-ftpd - and disable hashing (-H option), enable file rename (-v option), disable server name validation (-V option), and be patient with the extreme slow SD card access (SAF)***
> - ***or wait until the new features got merged into the original version, for the PR's statuses see https://github.com/wolpi/prim-ftpd/pulls/lmagyar***

# Primitive Sync

Bidirectional and unidirectional sync over SFTP. Multiplatform Python script optimized for the [Primitive FTPd Android SFTP server](https://github.com/wolpi/prim-ftpd).

Why another sync solution? Because none of the professional solutions can write SD cards and follow local symlinks, or are extremely slow or full of bugs (Syncthing, Resilio Sync, rsync, osync, rclone, Unison). I gave up and wrote it.

See my other project, https://github.com/lmagyar/prim-ctrl, for remote control of your phone's Primitive FTPd SFTP server and optionally Tailscale VPN.

See my other project, https://github.com/lmagyar/prim-batch, for batch execution of prim-ctrl and prim-sync commands.

**Note:** These are my first ever Python projects, any comments on how to make them better are appreciated.

## Features

- Follow local symlinks
- Hash files for fast comparison ***( !!! currently requires the forked Primitive FTPd !!! )***
- Write SD card (with Primitive FTPd and Storage Access Framework) ***( !!! fast operation currently requires the forked Primitive FTPd !!! )***
- Dual access in case of SD card (reading plain-old file-system for fast scan and download, and writing with the slower Storage Access Framework)
- Failsafe, restartable operation (costs some time, renames on SD card are slow)

#### Notes on following local symlinks

- File symlinks just work
- File hardlinks are OK for unidirectional outward sync, but have to use --overwrite-destination option in case of bidirectional or unidirectional inward sync
  - Better not to use file hardlinks, use symlinks
- Folder symlinks or junctions are OK for unidirectional outward sync, but be **very-very-very** careful with bidirectional or unidirectional inward sync
  - If you have a folder symlink and you think you delete files on your phone under the symlinked folder, or even you delete the symlinked folder, because "they are only under a symlink", you shoot yourself in the foot
  - Syncing file deletions means file deletions synced first, then the containing folder deletion synced
  - So first all the files will be deleted in the symlink **target** folder, then the folder symlink itself will be deleted, though the target folder is not deleted
  - So symlinking the family picture albums' folder better done with an unidirectional outward sync
  - Or symlink only the files if you enable deletion on the phone
  - You have been warned!

## Installation

You need to install:
- Primitive FTPd on your phone
  - My forked version - see: https://github.com/lmagyar/prim-ftpd **download from [Releases](https://github.com/lmagyar/prim-ftpd/releases)**
  - Original version - see: https://github.com/wolpi/prim-ftpd **install from [F-Droid](https://f-droid.org/app/org.primftpd) (not from Google Play)**

- Python 3.12+, pip and venv on your laptop - see: https://www.python.org/downloads/ or
  <details><summary>Unix</summary>

  ```
  sudo apt update
  sudo apt upgrade
  sudo apt install python3 python3-pip python3-venv
  ```
  </details>
  <details><summary>Windows</summary>

  - Install from Microsoft Store the latest [Python 3](https://apps.microsoft.com/search?query=python+3&department=Apps) (search), [Python 3.12](https://www.microsoft.com/store/productId/9NCVDN91XZQP) (App)
  - Install from Chocolatey: `choco install python3 -y`
  </details>

- pipx - see: https://pipx.pypa.io/stable/installation/#installing-pipx or
  <details><summary>Unix</summary>

  ```
  sudo apt install pipx
  pipx ensurepath
  ```
  </details>
  <details><summary>Windows</summary>

  ```
  py -m pip install --user pipx
  py -m pipx ensurepath
  ```
  </details>

- This repo
  ```
  pipx install prim-sync
  ```

Optionally, if you want to edit or even contribute to the source, you also need to install:
- poetry - see: https://python-poetry.org/
  ```
  pipx install poetry
  ```

## Configuration

### Android

You have to enable Primitive FTPd to run as much in the background as possible, please see the relevant [Readme section](https://github.com/wolpi/prim-ftpd#running-in-the-background).

### Networking

Either use the built-in zeroconf (DNS-SD) functionality in Primitive FTPd (see below), or set up a constant address (IP or host name, for the -a option) for your phone (fixed LAN IP, VPN, hosts file, your choice).

### Primitive FTPd

- Home tab
  - Select "Virtual folders" and follow the relevant [Readme section](https://github.com/wolpi/prim-ftpd#external-sd-card-readwrite-access---android-storage-access-framework)
- Configuration tab
  - Authentication
    - Anonymous Login: disable
    - Username/Password: eg. sftp/sftp (will be disabled)
    - Public Key Authentication: disable (will be enabled)
  - Connectivity
    - Server(s) to be started: SFTP only
    - Secure Port: eg. 2222
    - Server Idle Timeout: 0
    - Idle timeout to stop server: eg. 60 or 0
    - Allowed IPs pattern, IP to bind to: at first leave them empty, you can harden your security later
  - UI
    - This is based on your preferences
  - System
    - Server Start Directory: eg. /storage/emulated/0
    - Prevent Standby: enable
    - Announce server in LAN: enable if you use zeroconf (DNS-SD)
    - Servername: make it unique, even if you don't use zeroconf, especially when multiple phones are synced, because this will be used as unique identifier to store the per-device-sync-state between runs
    - SFTP Hostkey algorithms: enable at least ed25519
    - Other options can be left unchanged
- Stop the server (if you have started)
- Close and restart the whole app
- Start the server

### SSH keys

You need to generate an SSH key pair.
<details><summary>Unix</summary>

```
sudo apt install openssh-client
mkdir ~/.ssh
ssh-keygen -t ed25519 -f ~/.ssh/id_ed25519_sftp -N ""
```
</details>
<details><summary>Windows</summary>

Go to _Settings / System / Optional features / Add an optional feature_ and add "OpenSSH Client"
```
mkdir %USERPROFILE%\.ssh
ssh-keygen -t ed25519 -f %USERPROFILE%\.ssh\id_ed25519_sftp -N ""
```
</details>

Then install it in Primitive FTPd:
- Use your favorite SFTP client (eg. WinSCP, FileZilla) to access the Primitive FTPd, use username/password to authenticate.
- Open for editing the `/fs/storage/emulated/0/Android/data/org.primftpd/files/.ssh/authorized_keys` file.
- Append the content of the previously generated `.ssh/id_ed25519_sftp.pub` file to it. It is something like "ssh-ed25519 XXXxxxXXXxxx you@your-device"

Then add your phone to the known_hosts file if your favorite SFTP client hasn't done it:
- Use ssh to access the Primitive FTPd, use username/password to authenticate.
  <details><summary>Unix</summary>

  ```
  ssh -oUserKnownHostsFile=~/.ssh/known_hosts -oPort=2222 sftp@your.phone.host.name
  ```
  </details>
  <details><summary>Windows</summary>

  ```
  ssh -oUserKnownHostsFile=%USERPROFILE%\.ssh\known_hosts -oPort=2222 sftp@your.phone.host.name
  ```
  </details>
- Acceph host key
- The error "shell request failed on channel 0" is OK, there is no SSH server in Primitive FTPd, our goal was to connect and store the server key in the known_hosts file.

### Primitive FTPd again

- Configuration tab:
  - Authentication
      - Password: delete it
      - Public Key Authentication: enable
- Stop the server
- Close and restart the whole app
- Start the server

## Usage

Create a backup of your files!!! Really!!! If you use symlinks, this is only question of time when will you delete something unintendedly!!!

The first upload is better done over USB connection and manual copy, because copying files over Wi-Fi is much slower. The prim-sync script handles both this "external" upload and the changes in the future.

The first run will be longer than a regular run, because without prior knowledge, the prim-sync script handles all files on both sides as newly created and compares them or their hashes (hashing is much faster than downloading and comparing the content).

On regular runs the meaning of the log lines are:
- Scanning - Name of the remote folder that is scanned (only remote is logged, remote is the bottleneck)
- Comparing, Hashing - Comparing the content or the hash of the files on the two sides.
- <<< !!! >>> - Conflicting changes that are not resolved by any command line option, the details are in the next line.
- RECOVER - The previous run failed (probably network/connection problem), and there are intermediate/leftover files that are deleted on the next (ie. this) run.
- INVALID - Invalid characters in the filename are replaced because --valid-chars command line option is used.
- HARDLNK - There are hardlinks on the destination side and --overwrite-destination command line option is not used.
- SYMLINK - There are folder symlinks or junctions on the destination side and --folder-symlink-as-destination command line option is not used.
- CHANGED - The destination file changed after the decision is made to update it and before it replaced by the new content, this conflict will be handled on the next run.

Notes:
- In the log lines the left side is the Local and the right side is the Remote
- Local file creation times (birthtime) are:
  - preserved on Windows but not on Unix when the default restartable operation is used
  - unchanged when --overwrite-destination option is used
- You can brainwash (ie. delete the state under the .prim-sync folder) between two runs. After this, the script will behave, as if the next run is the first run (see "first run" above).
- Never ever delete any files where the name ends with .prim-sync.new or .tmp or .old, the pure existence of these files are the "transaction state", if you delete any of these files, the recovery algorythm won't be able to figure out in which phase got the restartable operation interrupted. If you delete any of these files, you are on your own to figure out how to recover from the interruption.

### Some example

<details><summary>Unix</summary>

```
prim-sync your-phone-pftpd id_ed25519_sftp -t -sh -rs "/fs/storage/emulated/0" "~/Mobile" "/fs/storage/XXXX-XXXX" "/saf" "Camera" "DCIM/Camera"
prim-sync your-phone-pftpd id_ed25519_sftp -t -sh -rs "/fs/storage/emulated/0" -uo -m --overwrite-destination "~/Mobile" "/fs/storage/XXXX-XXXX" "/saf" "Music" "*"
prim-sync your-phone-pftpd id_ed25519_sftp -t -sh -rs "/fs/storage/emulated/0" -a your.phone.host.name 2222 "~/Mobile" "/fs/storage/emulated/0" "*" "Screenshots" "DCIM/Screenshots"
```
</details>
<details><summary>Windows</summary>

```
prim-sync your-phone-pftpd id_ed25519_sftp -t -sh -rs "/fs/storage/emulated/0" "D:\Mobile" "/fs/storage/XXXX-XXXX" "/saf" "Camera" "DCIM/Camera"
prim-sync your-phone-pftpd id_ed25519_sftp -t -sh -rs "/fs/storage/emulated/0" -uo -m --overwrite-destination "D:\Mobile" "/fs/storage/XXXX-XXXX" "/saf" "Music" "*"
prim-sync your-phone-pftpd id_ed25519_sftp -t -sh -rs "/fs/storage/emulated/0" -a your.phone.host.name 2222 "D:\Mobile" "/fs/storage/emulated/0" "*" "Screenshots" "DCIM/Screenshots"
```
</details>

### Options

```
usage: prim-sync [-h] [-a host port] [-V] [-ui | -uo] [-d] [-D] [-v [CHARS]] [-rs PATH] [--overwrite-destination] [--folder-symlink-as-destination] [--ignore-locks [MINUTES]] [-t] [-s] [-ss] [-sh] [--debug] [-M] [-C] [-H]
                 [-n | -o] [-cod | -doc] [-l [PATTERN ...]] [-r [PATTERN ...]] [-m [PATTERN ...]]
                 server-name keyfile local-prefix remote-read-prefix remote-write-prefix local-folder remote-folder

Bidirectional and unidirectional sync over SFTP. Multiplatform Python script optimized for the Primitive FTPd Android SFTP server (https://github.com/wolpi/prim-ftpd), for more details see https://github.com/lmagyar/prim-sync

positional arguments:
  server-name                        unique name for the server (if zeroconf is used, then the Servername configuration option from Primitive FTPd, otherwise see the --address option also)
  keyfile                            key filename located under your .ssh folder
  local-prefix                       local path to the parent of the folder to be synchronized
  remote-read-prefix                 read-only remote path to the parent of the folder to be synchronized, eg. /fs/storage/XXXX-XXXX or /rosaf
  remote-write-prefix                read-write remote path to the parent of the folder to be synchronized, eg. /saf (you can use * if this is the same as the read-only remote path above)
  local-folder                       the local folder name to be synchronized
  remote-folder                      the remote folder name to be synchronized (you can use * if this is the same as the local folder name above)

options:
  -h, --help                         show this help message and exit
  -a host port, --address host port  if zeroconf is not used, then the address of the server
  -V, --dont-validate-server-name    cached zeroconf address and server-name pairing validation is available only with prim-ftpd, disable on other servers
  -ui, --unidirectional-inward       unidirectional inward sync (default is bidirectional sync)
  -uo, --unidirectional-outward      unidirectional outward sync (default is bidirectional sync)
  -d, --dry                          no files changed in the synchronized folder(s), only internal state gets updated and temporary files get cleaned up
  -D, --dry-on-conflict              in case of unresolved conflict(s), run dry
  -v [CHARS], --valid-chars [CHARS]  replace [] chars in filenames with chars from CHARS (1 or 2 chars long, default is '()')
                                     Note: this is required only for the original Primitive FTPd SAF SD card access, will be removed
  -rs PATH, --remote-state-prefix PATH
                                     stores remote state in a common .prim-sync folder under PATH instead of under the remote-folder argument (decreases SD card wear), eg. /fs/storage/emulated/0
                                     Note: currently only the .lock file is stored here
                                     Note: if you access the same server from multiple clients, you have to specify the same --remote-state-prefix option everywhere to prevent concurrent access
  --overwrite-destination            don't use temporary files and renaming for failsafe updates - it is faster, but you will definitely shoot yourself in the foot when used with bidirectional sync
  --folder-symlink-as-destination    enables writing and deleting symlinked folders and files in them on the local side - it can make sense, but you will definitely shoot yourself in the foot
  --ignore-locks [MINUTES]           ignore locks left over from previous run, optionally only if they are older than MINUTES minutes

logging:
  -t, --timestamp                    prefix each message with a timestamp
  -s, --silent                       only errors printed
  -ss, --silent-scanning             don't print scanned remote folders as progress indicator
  -sh, --silent-headers              don't print headers
  --debug                            use debug level logging and add stack trace for exceptions, disables the --silent and enables the --timestamp options

comparison:
  -M, --dont-use-mtime-for-comparison
                                     beyond size, modification time or content must be equal, if both are disabled, only size is compared
  -C, --dont-use-content-for-comparison
                                     beyond size, modification time or content must be equal, if both are disabled, only size is compared
  -H, --dont-use-hash-for-content-comparison
                                     not all sftp servers support hashing, but downloading content for comparison is mush slower than hashing

bidirectional conflict resolution:
  -n, --newer-wins                   in case of conflict, newer file wins
  -o, --older-wins                   in case of conflict, older file wins
  -cod, --change-wins-over-deletion  in case of conflict, changed/new file wins over deleted file
  -doc, --deletion-wins-over-change  in case of conflict, deleted file wins over changed/new file
  -l [PATTERN ...], --local-wins-patterns [PATTERN ...]
                                     in case of conflict, local files matching this Unix shell PATTERN win, multiple values are allowed, separated by space
                                     if no PATTERN is specified, local always wins
  -r [PATTERN ...], --remote-wins-patterns [PATTERN ...]
                                     in case of conflict, remote files matching this Unix shell PATTERN win, multiple values are allowed, separated by space
                                     if no PATTERN is specified, remote always wins

unidirectional conflict resolution:
  -m [PATTERN ...], --mirror-patterns [PATTERN ...]
                                     in case of conflict, mirror source side files matching this Unix shell PATTERN to destination side, multiple values are allowed, separated by space
                                     if no PATTERN is specified, all files will be mirrored
```
=======

> [!CAUTION]
> ***This branch is in alpha***

> [!WARNING]
> ***This repository currently works much better with my modified version of the Primitive FTPd Android SFTP server!***
> - ***install my fork from https://github.com/lmagyar/prim-ftpd - and use all the new features and bugfixes***
> - ***install the original version from https://github.com/wolpi/prim-ftpd - and disable hashing (-H option), enable file rename (-v option), disable server name validation (-V option), and be patient with the extreme slow SD card access (SAF)***
> - ***or wait until the new features got merged into the original version, for the PR's statuses see https://github.com/wolpi/prim-ftpd/pulls/lmagyar***

# Primitive Sync

Bidirectional and unidirectional sync over SFTP. Multiplatform Python script optimized for the [Primitive FTPd Android SFTP server](https://github.com/wolpi/prim-ftpd).

Why another sync solution? Because none of the professional solutions can write SD cards and follow local symlinks, or are extremely slow or full of bugs (Syncthing, Resilio Sync, rsync, osync, rclone, Unison). I gave up and wrote it.

See my other project, https://github.com/lmagyar/prim-ctrl, for remote control of your phone's Primitive FTPd SFTP server and optionally Tailscale VPN.

See my other project, https://github.com/lmagyar/prim-batch, for batch execution of prim-ctrl and prim-sync commands.

**Note:** These are my first ever Python projects, any comments on how to make them better are appreciated.

## Features

- Follow local symlinks
- Hash files for fast comparison ***( !!! currently requires the forked Primitive FTPd !!! )***
- Write SD card (with Primitive FTPd and Storage Access Framework) ***( !!! fast operation currently requires the forked Primitive FTPd !!! )***
- Dual access in case of SD card (reading plain-old file-system for fast scan and download, and writing with the slower Storage Access Framework)
- Failsafe, restartable operation (costs some time, renames on SD card are slow)
- Connect to zeroconf (DNS-SD) servers

#### Notes on following local symlinks

- File symlinks just work
- File hardlinks are OK for unidirectional outward sync, but have to use --overwrite-destination option in case of bidirectional or unidirectional inward sync
  - Better not to use file hardlinks, use symlinks
- Folder symlinks or junctions are OK for unidirectional outward sync, but be **very-very-very** careful with bidirectional or unidirectional inward sync
  - If you have a folder symlink and you think you delete files on your phone under the symlinked folder, or even you delete the symlinked folder, because "they are only under a symlink", you shoot yourself in the foot
  - Syncing file deletions means file deletions synced first, then the containing folder deletion synced
  - So first all the files will be deleted in the symlink **target** folder, then the folder symlink itself will be deleted, though the target folder is not deleted
  - So symlinking the family picture albums' folder better done with an unidirectional outward sync
  - Or symlink only the files if you enable deletion on the phone
  - You have been warned!

## Installation

You need to install:
- Primitive FTPd on your phone
  - My forked version - see: https://github.com/lmagyar/prim-ftpd **download from [Releases](https://github.com/lmagyar/prim-ftpd/releases)**
  - Original version - see: https://github.com/wolpi/prim-ftpd **install from [F-Droid](https://f-droid.org/app/org.primftpd) (not from Google Play)**

- Python 3.12+, pip and venv on your laptop - see: https://www.python.org/downloads/ or
  <details><summary>Unix</summary>

  ```
  sudo apt update
  sudo apt upgrade
  sudo apt install python3 python3-pip python3-venv
  ```
  </details>
  <details><summary>Windows</summary>

  - Install from Microsoft Store the latest [Python 3](https://apps.microsoft.com/search?query=python+3&department=Apps) (search), [Python 3.12](https://www.microsoft.com/store/productId/9NCVDN91XZQP) (App)
  - Install from Winget: `winget install Python.Python.3.12`
  - Install from Chocolatey: `choco install python3 -y`
  </details>

- pipx - see: https://pipx.pypa.io/stable/installation/#installing-pipx or
  <details><summary>Unix</summary>

  ```
  sudo apt install pipx
  pipx ensurepath
  ```
  </details>
  <details><summary>Windows</summary>

  ```
  py -m pip install --user pipx
  py -m pipx ensurepath
  ```
  </details>

- This repo
  ```
  pipx install prim-sync
  ```

Optionally, if you want to edit or even contribute to the source, you also need to install:
- poetry - see: https://python-poetry.org/
  ```
  pipx install poetry
  ```

## Configuration

### Android

You have to enable Primitive FTPd to run as much in the background as possible, please see the relevant [Readme section](https://github.com/wolpi/prim-ftpd#running-in-the-background).

### Networking

Either use the built-in zeroconf (DNS-SD) functionality in Primitive FTPd (see below), or set up a constant address (IP or host name, for the -a option) for your phone (fixed LAN IP, VPN, hosts file, your choice).

### Primitive FTPd

- Home tab
  - Select "Virtual folders" and follow the relevant [Readme section](https://github.com/wolpi/prim-ftpd#external-sd-card-readwrite-access---android-storage-access-framework)
- Configuration tab
  - Authentication
    - Anonymous Login: disable
    - Username/Password: eg. sftp/sftp (will be disabled)
    - Public Key Authentication: disable (will be enabled)
  - Connectivity
    - Server(s) to be started: SFTP only
    - Secure Port: eg. 2222
    - Server Idle Timeout: 0
    - Idle timeout to stop server: eg. 60 or 0
    - Allowed IPs pattern, IP to bind to: at first leave them empty, you can harden your security later
  - UI
    - This is based on your preferences
  - System
    - Server Start Directory: eg. /storage/emulated/0
    - Prevent Standby: enable
    - Announce server in LAN: enable if you use zeroconf (DNS-SD)
    - Servername: eg. your-phone-pftpd - make it unique, even if you don't use zeroconf, especially when multiple phones are synced, because this will be used as unique identifier to store the per-device-sync-state between runs
    - SFTP Hostkey algorithms: enable at least ed25519
    - Other options can be left unchanged
- Stop the server (if you have started)
- Close and restart the whole app
- Start the server

### SSH keys

You need to generate an SSH key pair.
<details><summary>Unix</summary>

```
sudo apt install openssh-client
mkdir ~/.ssh
ssh-keygen -t ed25519 -f ~/.ssh/id_ed25519_sftp -N ""
```
</details>
<details><summary>Windows</summary>

Go to _Settings / System / Optional features / Add an optional feature_ and add "OpenSSH Client"
```
mkdir %USERPROFILE%\.ssh
ssh-keygen -t ed25519 -f %USERPROFILE%\.ssh\id_ed25519_sftp -N ""
```
</details>

Then install it in Primitive FTPd:
- Use your favorite SFTP client (eg. WinSCP, FileZilla) to access the Primitive FTPd, use username/password to authenticate.

  **Note:** Even if you plan to access Primitive FTPd through zeroconf (DNS-SD), use it's hostname or IP to connect to it at this step.
- Open for editing the `/fs/storage/emulated/0/Android/data/org.primftpd/files/.ssh/authorized_keys` file.
- Append the content of the previously generated `.ssh/id_ed25519_sftp.pub` file to it. It is something like "ssh-ed25519 XXXxxxXXXxxx you@your-device"

Then add your phone to the known_hosts file if your favorite SFTP client hasn't done it:
- Use ssh to access the Primitive FTPd, use username/password to authenticate.

  **Note:** Even if you plan to access Primitive FTPd through zeroconf (DNS-SD), use it's hostname or IP to connect to it at this step.
  <details><summary>Unix</summary>

  ```
  ssh -oUserKnownHostsFile=~/.ssh/known_hosts -oPort=2222 sftp@your.phone.host.name
  ```
  </details>
  <details><summary>Windows</summary>

  ```
  ssh -oUserKnownHostsFile=%USERPROFILE%\.ssh\known_hosts -oPort=2222 sftp@your.phone.host.name
  ```
  </details>
- Acceph host key
- The error "shell request failed on channel 0" is OK, there is no SSH server in Primitive FTPd, our goal was to connect and store the server key in the known_hosts file.

If you plan to access Primitive FTPd through zeroconf (DNS-SD):
- Use your favorite text editor to open the known_hosts file updated in the previous step
- Locate the line for your server that looks sg. like:
  ```
  [your.phone.host.name]:2222 ssh-ed25519 XXXxxxXXXxxx
  ```
- Replace the `[your.phone.host.name]:2222` text with the Primitive FTPd Servername configuration option, see above (that is sg. like `your-phone-pftpd`), so it will look sg. like:
  ```
  your-phone-pftpd ssh-ed25519 XXXxxxXXXxxx
  ```
- Reason: zeroconf (DNS-SD) and SSH don't mix well, SSH uses hostname and DNS-SD uses service name (on a host), but the SSH client in prim-sync is modified to be able to connect to and accept keys from hosts that are identified with the DNS-SD service name (Primitive FTPd Servername configuration option).

### Primitive FTPd again

- Configuration tab:
  - Authentication
      - Password: delete it
      - Public Key Authentication: enable
- Stop the server
- Close and restart the whole app
- Start the server

## Usage

Create a backup of your files!!! Really!!! If you use symlinks, this is only question of time when will you delete something unintendedly!!!

The first upload is better done over USB connection and manual copy, because copying files over Wi-Fi is much slower. The prim-sync script handles both this "external" upload and the changes in the future.

The first run will be longer than a regular run, because without prior knowledge, the prim-sync script handles all files on both sides as newly created and compares them or their hashes (hashing is much faster than downloading and comparing the content).

On regular runs the meaning of the log lines are:
- Scanning - Name of the remote folder that is scanned (only remote is logged, remote is the bottleneck)
- Comparing, Hashing - Comparing the content or the hash of the files on the two sides.
- <<< !!! >>> - Conflicting changes that are not resolved by any command line option, the details are in the next line.
- RECOVER - The previous run failed (probably network/connection problem), and there are intermediate/leftover files that are deleted on the next (ie. this) run.
- INVALID - Invalid characters in the filename are replaced because --valid-chars command line option is used.
- HARDLNK - There are hardlinks on the destination side and --overwrite-destination command line option is not used.
- SYMLINK - There are folder symlinks or junctions on the destination side and --folder-symlink-as-destination command line option is not used.
- CHANGED - The destination file changed after the decision is made to update it and before it replaced by the new content, this conflict will be handled on the next run.

Notes:
- In the log lines the left side is the Local and the right side is the Remote
- Local file creation times (birthtime) are:
  - preserved on Windows but not on Unix when the default restartable operation is used
  - unchanged when --overwrite-destination option is used
- You can brainwash (ie. delete the state under the .prim-sync folder) between two runs. After this, the script will behave, as if the next run is the first run (see "first run" above).
- Never ever delete any files where the name ends with .prim-sync.new or .tmp or .old, the pure existence of these files are the "transaction state", if you delete any of these files, the recovery algorythm won't be able to figure out in which phase got the restartable operation interrupted. If you delete any of these files, you are on your own to figure out how to recover from the interruption.

### Some example

<details><summary>Unix</summary>

```
prim-sync your-phone-pftpd id_ed25519_sftp -t -sh -rs "/fs/storage/emulated/0" "~/Mobile" "/fs/storage/XXXX-XXXX" "/saf" "Camera" "DCIM/Camera"
prim-sync your-phone-pftpd id_ed25519_sftp -t -sh -rs "/fs/storage/emulated/0" -uo -m --overwrite-destination "~/Mobile" "/fs/storage/XXXX-XXXX" "/saf" "Music" "*"
prim-sync your-phone-pftpd id_ed25519_sftp -t -sh -rs "/fs/storage/emulated/0" -a your.phone.host.name 2222 "~/Mobile" "/fs/storage/emulated/0" "*" "Screenshots" "DCIM/Screenshots"
```
</details>
<details><summary>Windows</summary>

```
prim-sync your-phone-pftpd id_ed25519_sftp -t -sh -rs "/fs/storage/emulated/0" "D:\Mobile" "/fs/storage/XXXX-XXXX" "/saf" "Camera" "DCIM/Camera"
prim-sync your-phone-pftpd id_ed25519_sftp -t -sh -rs "/fs/storage/emulated/0" -uo -m --overwrite-destination "D:\Mobile" "/fs/storage/XXXX-XXXX" "/saf" "Music" "*"
prim-sync your-phone-pftpd id_ed25519_sftp -t -sh -rs "/fs/storage/emulated/0" -a your.phone.host.name 2222 "D:\Mobile" "/fs/storage/emulated/0" "*" "Screenshots" "DCIM/Screenshots"
```
</details>

### Options

```
usage: prim-sync [-h] [-a host port] [-V] [-ui | -uo] [-d] [-D] [-v [CHARS]] [-rs PATH] [--overwrite-destination] [--folder-symlink-as-destination] [--ignore-locks [MINUTES]] [-t] [-s] [-ss] [-sh] [--debug] [-M] [-C] [-H]
                 [-n | -o] [-cod | -doc] [-l [PATTERN ...]] [-r [PATTERN ...]] [-m [PATTERN ...]]
                 server-name keyfile local-prefix remote-read-prefix remote-write-prefix local-folder remote-folder

Bidirectional and unidirectional sync over SFTP. Multiplatform Python script optimized for the Primitive FTPd Android SFTP server (https://github.com/wolpi/prim-ftpd), for more details see https://github.com/lmagyar/prim-sync

positional arguments:
  server-name                        unique name for the server (if zeroconf is used, then the Servername configuration option from Primitive FTPd, otherwise see the --address option also)
  keyfile                            key filename located under your .ssh folder
  local-prefix                       local path to the parent of the folder to be synchronized
  remote-read-prefix                 read-only remote path to the parent of the folder to be synchronized, eg. /fs/storage/XXXX-XXXX or /rosaf
  remote-write-prefix                read-write remote path to the parent of the folder to be synchronized, eg. /saf (you can use * if this is the same as the read-only remote path above)
  local-folder                       the local folder name to be synchronized
  remote-folder                      the remote folder name to be synchronized (you can use * if this is the same as the local folder name above)

options:
  -h, --help                         show this help message and exit
  -a host port, --address host port  if zeroconf is not used, then the address of the server
  -V, --dont-validate-server-name    cached zeroconf address and server-name pairing validation is available only with prim-ftpd, disable on other servers
  -ui, --unidirectional-inward       unidirectional inward sync (default is bidirectional sync)
  -uo, --unidirectional-outward      unidirectional outward sync (default is bidirectional sync)
  -d, --dry                          no files changed in the synchronized folder(s), only internal state gets updated and temporary files get cleaned up
  -D, --dry-on-conflict              in case of unresolved conflict(s), run dry
  -v [CHARS], --valid-chars [CHARS]  replace [] chars in filenames with chars from CHARS (1 or 2 chars long, default is '()')
                                     Note: this is required only for the original Primitive FTPd SAF SD card access, will be removed
  -rs PATH, --remote-state-prefix PATH
                                     stores remote state in a common .prim-sync folder under PATH instead of under the remote-folder argument (decreases SD card wear), eg. /fs/storage/emulated/0
                                     Note: currently only the .lock file is stored here
                                     Note: if you access the same server from multiple clients, you have to specify the same --remote-state-prefix option everywhere to prevent concurrent access
  --overwrite-destination            don't use temporary files and renaming for failsafe updates - it is faster, but you will definitely shoot yourself in the foot when used with bidirectional sync
  --folder-symlink-as-destination    enables writing and deleting symlinked folders and files in them on the local side - it can make sense, but you will definitely shoot yourself in the foot
  --ignore-locks [MINUTES]           ignore locks left over from previous run, optionally only if they are older than MINUTES minutes

logging:
  -t, --timestamp                    prefix each message with a timestamp
  -s, --silent                       only errors printed
  -ss, --silent-scanning             don't print scanned remote folders as progress indicator
  -sh, --silent-headers              don't print headers
  --debug                            use debug level logging and add stack trace for exceptions, disables the --silent and enables the --timestamp options

comparison:
  -M, --dont-use-mtime-for-comparison
                                     beyond size, modification time or content must be equal, if both are disabled, only size is compared
  -C, --dont-use-content-for-comparison
                                     beyond size, modification time or content must be equal, if both are disabled, only size is compared
  -H, --dont-use-hash-for-content-comparison
                                     not all sftp servers support hashing, but downloading content for comparison is mush slower than hashing

bidirectional conflict resolution:
  -n, --newer-wins                   in case of conflict, newer file wins
  -o, --older-wins                   in case of conflict, older file wins
  -cod, --change-wins-over-deletion  in case of conflict, changed/new file wins over deleted file
  -doc, --deletion-wins-over-change  in case of conflict, deleted file wins over changed/new file
  -l [PATTERN ...], --local-wins-patterns [PATTERN ...]
                                     in case of conflict, local files matching this Unix shell PATTERN win, multiple values are allowed, separated by space
                                     if no PATTERN is specified, local always wins
  -r [PATTERN ...], --remote-wins-patterns [PATTERN ...]
                                     in case of conflict, remote files matching this Unix shell PATTERN win, multiple values are allowed, separated by space
                                     if no PATTERN is specified, remote always wins

unidirectional conflict resolution:
  -m [PATTERN ...], --mirror-patterns [PATTERN ...]
                                     in case of conflict, mirror source side files matching this Unix shell PATTERN to destination side, multiple values are allowed, separated by space
                                     if no PATTERN is specified, all files will be mirrored
```
>>>>>>> d07e7deb
<|MERGE_RESOLUTION|>--- conflicted
+++ resolved
@@ -1,608 +1,310 @@
-<<<<<<< HEAD
-
-> [!WARNING]
-> ***This repository currently works much better with my modified version of the Primitive FTPd Android SFTP server!***
-> - ***install my fork from https://github.com/lmagyar/prim-ftpd - and use all the new features and bugfixes***
-> - ***install the original version from https://github.com/wolpi/prim-ftpd - and disable hashing (-H option), enable file rename (-v option), disable server name validation (-V option), and be patient with the extreme slow SD card access (SAF)***
-> - ***or wait until the new features got merged into the original version, for the PR's statuses see https://github.com/wolpi/prim-ftpd/pulls/lmagyar***
-
-# Primitive Sync
-
-Bidirectional and unidirectional sync over SFTP. Multiplatform Python script optimized for the [Primitive FTPd Android SFTP server](https://github.com/wolpi/prim-ftpd).
-
-Why another sync solution? Because none of the professional solutions can write SD cards and follow local symlinks, or are extremely slow or full of bugs (Syncthing, Resilio Sync, rsync, osync, rclone, Unison). I gave up and wrote it.
-
-See my other project, https://github.com/lmagyar/prim-ctrl, for remote control of your phone's Primitive FTPd SFTP server and optionally Tailscale VPN.
-
-See my other project, https://github.com/lmagyar/prim-batch, for batch execution of prim-ctrl and prim-sync commands.
-
-**Note:** These are my first ever Python projects, any comments on how to make them better are appreciated.
-
-## Features
-
-- Follow local symlinks
-- Hash files for fast comparison ***( !!! currently requires the forked Primitive FTPd !!! )***
-- Write SD card (with Primitive FTPd and Storage Access Framework) ***( !!! fast operation currently requires the forked Primitive FTPd !!! )***
-- Dual access in case of SD card (reading plain-old file-system for fast scan and download, and writing with the slower Storage Access Framework)
-- Failsafe, restartable operation (costs some time, renames on SD card are slow)
-
-#### Notes on following local symlinks
-
-- File symlinks just work
-- File hardlinks are OK for unidirectional outward sync, but have to use --overwrite-destination option in case of bidirectional or unidirectional inward sync
-  - Better not to use file hardlinks, use symlinks
-- Folder symlinks or junctions are OK for unidirectional outward sync, but be **very-very-very** careful with bidirectional or unidirectional inward sync
-  - If you have a folder symlink and you think you delete files on your phone under the symlinked folder, or even you delete the symlinked folder, because "they are only under a symlink", you shoot yourself in the foot
-  - Syncing file deletions means file deletions synced first, then the containing folder deletion synced
-  - So first all the files will be deleted in the symlink **target** folder, then the folder symlink itself will be deleted, though the target folder is not deleted
-  - So symlinking the family picture albums' folder better done with an unidirectional outward sync
-  - Or symlink only the files if you enable deletion on the phone
-  - You have been warned!
-
-## Installation
-
-You need to install:
-- Primitive FTPd on your phone
-  - My forked version - see: https://github.com/lmagyar/prim-ftpd **download from [Releases](https://github.com/lmagyar/prim-ftpd/releases)**
-  - Original version - see: https://github.com/wolpi/prim-ftpd **install from [F-Droid](https://f-droid.org/app/org.primftpd) (not from Google Play)**
-
-- Python 3.12+, pip and venv on your laptop - see: https://www.python.org/downloads/ or
-  <details><summary>Unix</summary>
-
-  ```
-  sudo apt update
-  sudo apt upgrade
-  sudo apt install python3 python3-pip python3-venv
-  ```
-  </details>
-  <details><summary>Windows</summary>
-
-  - Install from Microsoft Store the latest [Python 3](https://apps.microsoft.com/search?query=python+3&department=Apps) (search), [Python 3.12](https://www.microsoft.com/store/productId/9NCVDN91XZQP) (App)
-  - Install from Chocolatey: `choco install python3 -y`
-  </details>
-
-- pipx - see: https://pipx.pypa.io/stable/installation/#installing-pipx or
-  <details><summary>Unix</summary>
-
-  ```
-  sudo apt install pipx
-  pipx ensurepath
-  ```
-  </details>
-  <details><summary>Windows</summary>
-
-  ```
-  py -m pip install --user pipx
-  py -m pipx ensurepath
-  ```
-  </details>
-
-- This repo
-  ```
-  pipx install prim-sync
-  ```
-
-Optionally, if you want to edit or even contribute to the source, you also need to install:
-- poetry - see: https://python-poetry.org/
-  ```
-  pipx install poetry
-  ```
-
-## Configuration
-
-### Android
-
-You have to enable Primitive FTPd to run as much in the background as possible, please see the relevant [Readme section](https://github.com/wolpi/prim-ftpd#running-in-the-background).
-
-### Networking
-
-Either use the built-in zeroconf (DNS-SD) functionality in Primitive FTPd (see below), or set up a constant address (IP or host name, for the -a option) for your phone (fixed LAN IP, VPN, hosts file, your choice).
-
-### Primitive FTPd
-
-- Home tab
-  - Select "Virtual folders" and follow the relevant [Readme section](https://github.com/wolpi/prim-ftpd#external-sd-card-readwrite-access---android-storage-access-framework)
-- Configuration tab
-  - Authentication
-    - Anonymous Login: disable
-    - Username/Password: eg. sftp/sftp (will be disabled)
-    - Public Key Authentication: disable (will be enabled)
-  - Connectivity
-    - Server(s) to be started: SFTP only
-    - Secure Port: eg. 2222
-    - Server Idle Timeout: 0
-    - Idle timeout to stop server: eg. 60 or 0
-    - Allowed IPs pattern, IP to bind to: at first leave them empty, you can harden your security later
-  - UI
-    - This is based on your preferences
-  - System
-    - Server Start Directory: eg. /storage/emulated/0
-    - Prevent Standby: enable
-    - Announce server in LAN: enable if you use zeroconf (DNS-SD)
-    - Servername: make it unique, even if you don't use zeroconf, especially when multiple phones are synced, because this will be used as unique identifier to store the per-device-sync-state between runs
-    - SFTP Hostkey algorithms: enable at least ed25519
-    - Other options can be left unchanged
-- Stop the server (if you have started)
-- Close and restart the whole app
-- Start the server
-
-### SSH keys
-
-You need to generate an SSH key pair.
-<details><summary>Unix</summary>
-
-```
-sudo apt install openssh-client
-mkdir ~/.ssh
-ssh-keygen -t ed25519 -f ~/.ssh/id_ed25519_sftp -N ""
-```
-</details>
-<details><summary>Windows</summary>
-
-Go to _Settings / System / Optional features / Add an optional feature_ and add "OpenSSH Client"
-```
-mkdir %USERPROFILE%\.ssh
-ssh-keygen -t ed25519 -f %USERPROFILE%\.ssh\id_ed25519_sftp -N ""
-```
-</details>
-
-Then install it in Primitive FTPd:
-- Use your favorite SFTP client (eg. WinSCP, FileZilla) to access the Primitive FTPd, use username/password to authenticate.
-- Open for editing the `/fs/storage/emulated/0/Android/data/org.primftpd/files/.ssh/authorized_keys` file.
-- Append the content of the previously generated `.ssh/id_ed25519_sftp.pub` file to it. It is something like "ssh-ed25519 XXXxxxXXXxxx you@your-device"
-
-Then add your phone to the known_hosts file if your favorite SFTP client hasn't done it:
-- Use ssh to access the Primitive FTPd, use username/password to authenticate.
-  <details><summary>Unix</summary>
-
-  ```
-  ssh -oUserKnownHostsFile=~/.ssh/known_hosts -oPort=2222 sftp@your.phone.host.name
-  ```
-  </details>
-  <details><summary>Windows</summary>
-
-  ```
-  ssh -oUserKnownHostsFile=%USERPROFILE%\.ssh\known_hosts -oPort=2222 sftp@your.phone.host.name
-  ```
-  </details>
-- Acceph host key
-- The error "shell request failed on channel 0" is OK, there is no SSH server in Primitive FTPd, our goal was to connect and store the server key in the known_hosts file.
-
-### Primitive FTPd again
-
-- Configuration tab:
-  - Authentication
-      - Password: delete it
-      - Public Key Authentication: enable
-- Stop the server
-- Close and restart the whole app
-- Start the server
-
-## Usage
-
-Create a backup of your files!!! Really!!! If you use symlinks, this is only question of time when will you delete something unintendedly!!!
-
-The first upload is better done over USB connection and manual copy, because copying files over Wi-Fi is much slower. The prim-sync script handles both this "external" upload and the changes in the future.
-
-The first run will be longer than a regular run, because without prior knowledge, the prim-sync script handles all files on both sides as newly created and compares them or their hashes (hashing is much faster than downloading and comparing the content).
-
-On regular runs the meaning of the log lines are:
-- Scanning - Name of the remote folder that is scanned (only remote is logged, remote is the bottleneck)
-- Comparing, Hashing - Comparing the content or the hash of the files on the two sides.
-- <<< !!! >>> - Conflicting changes that are not resolved by any command line option, the details are in the next line.
-- RECOVER - The previous run failed (probably network/connection problem), and there are intermediate/leftover files that are deleted on the next (ie. this) run.
-- INVALID - Invalid characters in the filename are replaced because --valid-chars command line option is used.
-- HARDLNK - There are hardlinks on the destination side and --overwrite-destination command line option is not used.
-- SYMLINK - There are folder symlinks or junctions on the destination side and --folder-symlink-as-destination command line option is not used.
-- CHANGED - The destination file changed after the decision is made to update it and before it replaced by the new content, this conflict will be handled on the next run.
-
-Notes:
-- In the log lines the left side is the Local and the right side is the Remote
-- Local file creation times (birthtime) are:
-  - preserved on Windows but not on Unix when the default restartable operation is used
-  - unchanged when --overwrite-destination option is used
-- You can brainwash (ie. delete the state under the .prim-sync folder) between two runs. After this, the script will behave, as if the next run is the first run (see "first run" above).
-- Never ever delete any files where the name ends with .prim-sync.new or .tmp or .old, the pure existence of these files are the "transaction state", if you delete any of these files, the recovery algorythm won't be able to figure out in which phase got the restartable operation interrupted. If you delete any of these files, you are on your own to figure out how to recover from the interruption.
-
-### Some example
-
-<details><summary>Unix</summary>
-
-```
-prim-sync your-phone-pftpd id_ed25519_sftp -t -sh -rs "/fs/storage/emulated/0" "~/Mobile" "/fs/storage/XXXX-XXXX" "/saf" "Camera" "DCIM/Camera"
-prim-sync your-phone-pftpd id_ed25519_sftp -t -sh -rs "/fs/storage/emulated/0" -uo -m --overwrite-destination "~/Mobile" "/fs/storage/XXXX-XXXX" "/saf" "Music" "*"
-prim-sync your-phone-pftpd id_ed25519_sftp -t -sh -rs "/fs/storage/emulated/0" -a your.phone.host.name 2222 "~/Mobile" "/fs/storage/emulated/0" "*" "Screenshots" "DCIM/Screenshots"
-```
-</details>
-<details><summary>Windows</summary>
-
-```
-prim-sync your-phone-pftpd id_ed25519_sftp -t -sh -rs "/fs/storage/emulated/0" "D:\Mobile" "/fs/storage/XXXX-XXXX" "/saf" "Camera" "DCIM/Camera"
-prim-sync your-phone-pftpd id_ed25519_sftp -t -sh -rs "/fs/storage/emulated/0" -uo -m --overwrite-destination "D:\Mobile" "/fs/storage/XXXX-XXXX" "/saf" "Music" "*"
-prim-sync your-phone-pftpd id_ed25519_sftp -t -sh -rs "/fs/storage/emulated/0" -a your.phone.host.name 2222 "D:\Mobile" "/fs/storage/emulated/0" "*" "Screenshots" "DCIM/Screenshots"
-```
-</details>
-
-### Options
-
-```
-usage: prim-sync [-h] [-a host port] [-V] [-ui | -uo] [-d] [-D] [-v [CHARS]] [-rs PATH] [--overwrite-destination] [--folder-symlink-as-destination] [--ignore-locks [MINUTES]] [-t] [-s] [-ss] [-sh] [--debug] [-M] [-C] [-H]
-                 [-n | -o] [-cod | -doc] [-l [PATTERN ...]] [-r [PATTERN ...]] [-m [PATTERN ...]]
-                 server-name keyfile local-prefix remote-read-prefix remote-write-prefix local-folder remote-folder
-
-Bidirectional and unidirectional sync over SFTP. Multiplatform Python script optimized for the Primitive FTPd Android SFTP server (https://github.com/wolpi/prim-ftpd), for more details see https://github.com/lmagyar/prim-sync
-
-positional arguments:
-  server-name                        unique name for the server (if zeroconf is used, then the Servername configuration option from Primitive FTPd, otherwise see the --address option also)
-  keyfile                            key filename located under your .ssh folder
-  local-prefix                       local path to the parent of the folder to be synchronized
-  remote-read-prefix                 read-only remote path to the parent of the folder to be synchronized, eg. /fs/storage/XXXX-XXXX or /rosaf
-  remote-write-prefix                read-write remote path to the parent of the folder to be synchronized, eg. /saf (you can use * if this is the same as the read-only remote path above)
-  local-folder                       the local folder name to be synchronized
-  remote-folder                      the remote folder name to be synchronized (you can use * if this is the same as the local folder name above)
-
-options:
-  -h, --help                         show this help message and exit
-  -a host port, --address host port  if zeroconf is not used, then the address of the server
-  -V, --dont-validate-server-name    cached zeroconf address and server-name pairing validation is available only with prim-ftpd, disable on other servers
-  -ui, --unidirectional-inward       unidirectional inward sync (default is bidirectional sync)
-  -uo, --unidirectional-outward      unidirectional outward sync (default is bidirectional sync)
-  -d, --dry                          no files changed in the synchronized folder(s), only internal state gets updated and temporary files get cleaned up
-  -D, --dry-on-conflict              in case of unresolved conflict(s), run dry
-  -v [CHARS], --valid-chars [CHARS]  replace [] chars in filenames with chars from CHARS (1 or 2 chars long, default is '()')
-                                     Note: this is required only for the original Primitive FTPd SAF SD card access, will be removed
-  -rs PATH, --remote-state-prefix PATH
-                                     stores remote state in a common .prim-sync folder under PATH instead of under the remote-folder argument (decreases SD card wear), eg. /fs/storage/emulated/0
-                                     Note: currently only the .lock file is stored here
-                                     Note: if you access the same server from multiple clients, you have to specify the same --remote-state-prefix option everywhere to prevent concurrent access
-  --overwrite-destination            don't use temporary files and renaming for failsafe updates - it is faster, but you will definitely shoot yourself in the foot when used with bidirectional sync
-  --folder-symlink-as-destination    enables writing and deleting symlinked folders and files in them on the local side - it can make sense, but you will definitely shoot yourself in the foot
-  --ignore-locks [MINUTES]           ignore locks left over from previous run, optionally only if they are older than MINUTES minutes
-
-logging:
-  -t, --timestamp                    prefix each message with a timestamp
-  -s, --silent                       only errors printed
-  -ss, --silent-scanning             don't print scanned remote folders as progress indicator
-  -sh, --silent-headers              don't print headers
-  --debug                            use debug level logging and add stack trace for exceptions, disables the --silent and enables the --timestamp options
-
-comparison:
-  -M, --dont-use-mtime-for-comparison
-                                     beyond size, modification time or content must be equal, if both are disabled, only size is compared
-  -C, --dont-use-content-for-comparison
-                                     beyond size, modification time or content must be equal, if both are disabled, only size is compared
-  -H, --dont-use-hash-for-content-comparison
-                                     not all sftp servers support hashing, but downloading content for comparison is mush slower than hashing
-
-bidirectional conflict resolution:
-  -n, --newer-wins                   in case of conflict, newer file wins
-  -o, --older-wins                   in case of conflict, older file wins
-  -cod, --change-wins-over-deletion  in case of conflict, changed/new file wins over deleted file
-  -doc, --deletion-wins-over-change  in case of conflict, deleted file wins over changed/new file
-  -l [PATTERN ...], --local-wins-patterns [PATTERN ...]
-                                     in case of conflict, local files matching this Unix shell PATTERN win, multiple values are allowed, separated by space
-                                     if no PATTERN is specified, local always wins
-  -r [PATTERN ...], --remote-wins-patterns [PATTERN ...]
-                                     in case of conflict, remote files matching this Unix shell PATTERN win, multiple values are allowed, separated by space
-                                     if no PATTERN is specified, remote always wins
-
-unidirectional conflict resolution:
-  -m [PATTERN ...], --mirror-patterns [PATTERN ...]
-                                     in case of conflict, mirror source side files matching this Unix shell PATTERN to destination side, multiple values are allowed, separated by space
-                                     if no PATTERN is specified, all files will be mirrored
-```
-=======
-
-> [!CAUTION]
-> ***This branch is in alpha***
-
-> [!WARNING]
-> ***This repository currently works much better with my modified version of the Primitive FTPd Android SFTP server!***
-> - ***install my fork from https://github.com/lmagyar/prim-ftpd - and use all the new features and bugfixes***
-> - ***install the original version from https://github.com/wolpi/prim-ftpd - and disable hashing (-H option), enable file rename (-v option), disable server name validation (-V option), and be patient with the extreme slow SD card access (SAF)***
-> - ***or wait until the new features got merged into the original version, for the PR's statuses see https://github.com/wolpi/prim-ftpd/pulls/lmagyar***
-
-# Primitive Sync
-
-Bidirectional and unidirectional sync over SFTP. Multiplatform Python script optimized for the [Primitive FTPd Android SFTP server](https://github.com/wolpi/prim-ftpd).
-
-Why another sync solution? Because none of the professional solutions can write SD cards and follow local symlinks, or are extremely slow or full of bugs (Syncthing, Resilio Sync, rsync, osync, rclone, Unison). I gave up and wrote it.
-
-See my other project, https://github.com/lmagyar/prim-ctrl, for remote control of your phone's Primitive FTPd SFTP server and optionally Tailscale VPN.
-
-See my other project, https://github.com/lmagyar/prim-batch, for batch execution of prim-ctrl and prim-sync commands.
-
-**Note:** These are my first ever Python projects, any comments on how to make them better are appreciated.
-
-## Features
-
-- Follow local symlinks
-- Hash files for fast comparison ***( !!! currently requires the forked Primitive FTPd !!! )***
-- Write SD card (with Primitive FTPd and Storage Access Framework) ***( !!! fast operation currently requires the forked Primitive FTPd !!! )***
-- Dual access in case of SD card (reading plain-old file-system for fast scan and download, and writing with the slower Storage Access Framework)
-- Failsafe, restartable operation (costs some time, renames on SD card are slow)
-- Connect to zeroconf (DNS-SD) servers
-
-#### Notes on following local symlinks
-
-- File symlinks just work
-- File hardlinks are OK for unidirectional outward sync, but have to use --overwrite-destination option in case of bidirectional or unidirectional inward sync
-  - Better not to use file hardlinks, use symlinks
-- Folder symlinks or junctions are OK for unidirectional outward sync, but be **very-very-very** careful with bidirectional or unidirectional inward sync
-  - If you have a folder symlink and you think you delete files on your phone under the symlinked folder, or even you delete the symlinked folder, because "they are only under a symlink", you shoot yourself in the foot
-  - Syncing file deletions means file deletions synced first, then the containing folder deletion synced
-  - So first all the files will be deleted in the symlink **target** folder, then the folder symlink itself will be deleted, though the target folder is not deleted
-  - So symlinking the family picture albums' folder better done with an unidirectional outward sync
-  - Or symlink only the files if you enable deletion on the phone
-  - You have been warned!
-
-## Installation
-
-You need to install:
-- Primitive FTPd on your phone
-  - My forked version - see: https://github.com/lmagyar/prim-ftpd **download from [Releases](https://github.com/lmagyar/prim-ftpd/releases)**
-  - Original version - see: https://github.com/wolpi/prim-ftpd **install from [F-Droid](https://f-droid.org/app/org.primftpd) (not from Google Play)**
-
-- Python 3.12+, pip and venv on your laptop - see: https://www.python.org/downloads/ or
-  <details><summary>Unix</summary>
-
-  ```
-  sudo apt update
-  sudo apt upgrade
-  sudo apt install python3 python3-pip python3-venv
-  ```
-  </details>
-  <details><summary>Windows</summary>
-
-  - Install from Microsoft Store the latest [Python 3](https://apps.microsoft.com/search?query=python+3&department=Apps) (search), [Python 3.12](https://www.microsoft.com/store/productId/9NCVDN91XZQP) (App)
-  - Install from Winget: `winget install Python.Python.3.12`
-  - Install from Chocolatey: `choco install python3 -y`
-  </details>
-
-- pipx - see: https://pipx.pypa.io/stable/installation/#installing-pipx or
-  <details><summary>Unix</summary>
-
-  ```
-  sudo apt install pipx
-  pipx ensurepath
-  ```
-  </details>
-  <details><summary>Windows</summary>
-
-  ```
-  py -m pip install --user pipx
-  py -m pipx ensurepath
-  ```
-  </details>
-
-- This repo
-  ```
-  pipx install prim-sync
-  ```
-
-Optionally, if you want to edit or even contribute to the source, you also need to install:
-- poetry - see: https://python-poetry.org/
-  ```
-  pipx install poetry
-  ```
-
-## Configuration
-
-### Android
-
-You have to enable Primitive FTPd to run as much in the background as possible, please see the relevant [Readme section](https://github.com/wolpi/prim-ftpd#running-in-the-background).
-
-### Networking
-
-Either use the built-in zeroconf (DNS-SD) functionality in Primitive FTPd (see below), or set up a constant address (IP or host name, for the -a option) for your phone (fixed LAN IP, VPN, hosts file, your choice).
-
-### Primitive FTPd
-
-- Home tab
-  - Select "Virtual folders" and follow the relevant [Readme section](https://github.com/wolpi/prim-ftpd#external-sd-card-readwrite-access---android-storage-access-framework)
-- Configuration tab
-  - Authentication
-    - Anonymous Login: disable
-    - Username/Password: eg. sftp/sftp (will be disabled)
-    - Public Key Authentication: disable (will be enabled)
-  - Connectivity
-    - Server(s) to be started: SFTP only
-    - Secure Port: eg. 2222
-    - Server Idle Timeout: 0
-    - Idle timeout to stop server: eg. 60 or 0
-    - Allowed IPs pattern, IP to bind to: at first leave them empty, you can harden your security later
-  - UI
-    - This is based on your preferences
-  - System
-    - Server Start Directory: eg. /storage/emulated/0
-    - Prevent Standby: enable
-    - Announce server in LAN: enable if you use zeroconf (DNS-SD)
-    - Servername: eg. your-phone-pftpd - make it unique, even if you don't use zeroconf, especially when multiple phones are synced, because this will be used as unique identifier to store the per-device-sync-state between runs
-    - SFTP Hostkey algorithms: enable at least ed25519
-    - Other options can be left unchanged
-- Stop the server (if you have started)
-- Close and restart the whole app
-- Start the server
-
-### SSH keys
-
-You need to generate an SSH key pair.
-<details><summary>Unix</summary>
-
-```
-sudo apt install openssh-client
-mkdir ~/.ssh
-ssh-keygen -t ed25519 -f ~/.ssh/id_ed25519_sftp -N ""
-```
-</details>
-<details><summary>Windows</summary>
-
-Go to _Settings / System / Optional features / Add an optional feature_ and add "OpenSSH Client"
-```
-mkdir %USERPROFILE%\.ssh
-ssh-keygen -t ed25519 -f %USERPROFILE%\.ssh\id_ed25519_sftp -N ""
-```
-</details>
-
-Then install it in Primitive FTPd:
-- Use your favorite SFTP client (eg. WinSCP, FileZilla) to access the Primitive FTPd, use username/password to authenticate.
-
-  **Note:** Even if you plan to access Primitive FTPd through zeroconf (DNS-SD), use it's hostname or IP to connect to it at this step.
-- Open for editing the `/fs/storage/emulated/0/Android/data/org.primftpd/files/.ssh/authorized_keys` file.
-- Append the content of the previously generated `.ssh/id_ed25519_sftp.pub` file to it. It is something like "ssh-ed25519 XXXxxxXXXxxx you@your-device"
-
-Then add your phone to the known_hosts file if your favorite SFTP client hasn't done it:
-- Use ssh to access the Primitive FTPd, use username/password to authenticate.
-
-  **Note:** Even if you plan to access Primitive FTPd through zeroconf (DNS-SD), use it's hostname or IP to connect to it at this step.
-  <details><summary>Unix</summary>
-
-  ```
-  ssh -oUserKnownHostsFile=~/.ssh/known_hosts -oPort=2222 sftp@your.phone.host.name
-  ```
-  </details>
-  <details><summary>Windows</summary>
-
-  ```
-  ssh -oUserKnownHostsFile=%USERPROFILE%\.ssh\known_hosts -oPort=2222 sftp@your.phone.host.name
-  ```
-  </details>
-- Acceph host key
-- The error "shell request failed on channel 0" is OK, there is no SSH server in Primitive FTPd, our goal was to connect and store the server key in the known_hosts file.
-
-If you plan to access Primitive FTPd through zeroconf (DNS-SD):
-- Use your favorite text editor to open the known_hosts file updated in the previous step
-- Locate the line for your server that looks sg. like:
-  ```
-  [your.phone.host.name]:2222 ssh-ed25519 XXXxxxXXXxxx
-  ```
-- Replace the `[your.phone.host.name]:2222` text with the Primitive FTPd Servername configuration option, see above (that is sg. like `your-phone-pftpd`), so it will look sg. like:
-  ```
-  your-phone-pftpd ssh-ed25519 XXXxxxXXXxxx
-  ```
-- Reason: zeroconf (DNS-SD) and SSH don't mix well, SSH uses hostname and DNS-SD uses service name (on a host), but the SSH client in prim-sync is modified to be able to connect to and accept keys from hosts that are identified with the DNS-SD service name (Primitive FTPd Servername configuration option).
-
-### Primitive FTPd again
-
-- Configuration tab:
-  - Authentication
-      - Password: delete it
-      - Public Key Authentication: enable
-- Stop the server
-- Close and restart the whole app
-- Start the server
-
-## Usage
-
-Create a backup of your files!!! Really!!! If you use symlinks, this is only question of time when will you delete something unintendedly!!!
-
-The first upload is better done over USB connection and manual copy, because copying files over Wi-Fi is much slower. The prim-sync script handles both this "external" upload and the changes in the future.
-
-The first run will be longer than a regular run, because without prior knowledge, the prim-sync script handles all files on both sides as newly created and compares them or their hashes (hashing is much faster than downloading and comparing the content).
-
-On regular runs the meaning of the log lines are:
-- Scanning - Name of the remote folder that is scanned (only remote is logged, remote is the bottleneck)
-- Comparing, Hashing - Comparing the content or the hash of the files on the two sides.
-- <<< !!! >>> - Conflicting changes that are not resolved by any command line option, the details are in the next line.
-- RECOVER - The previous run failed (probably network/connection problem), and there are intermediate/leftover files that are deleted on the next (ie. this) run.
-- INVALID - Invalid characters in the filename are replaced because --valid-chars command line option is used.
-- HARDLNK - There are hardlinks on the destination side and --overwrite-destination command line option is not used.
-- SYMLINK - There are folder symlinks or junctions on the destination side and --folder-symlink-as-destination command line option is not used.
-- CHANGED - The destination file changed after the decision is made to update it and before it replaced by the new content, this conflict will be handled on the next run.
-
-Notes:
-- In the log lines the left side is the Local and the right side is the Remote
-- Local file creation times (birthtime) are:
-  - preserved on Windows but not on Unix when the default restartable operation is used
-  - unchanged when --overwrite-destination option is used
-- You can brainwash (ie. delete the state under the .prim-sync folder) between two runs. After this, the script will behave, as if the next run is the first run (see "first run" above).
-- Never ever delete any files where the name ends with .prim-sync.new or .tmp or .old, the pure existence of these files are the "transaction state", if you delete any of these files, the recovery algorythm won't be able to figure out in which phase got the restartable operation interrupted. If you delete any of these files, you are on your own to figure out how to recover from the interruption.
-
-### Some example
-
-<details><summary>Unix</summary>
-
-```
-prim-sync your-phone-pftpd id_ed25519_sftp -t -sh -rs "/fs/storage/emulated/0" "~/Mobile" "/fs/storage/XXXX-XXXX" "/saf" "Camera" "DCIM/Camera"
-prim-sync your-phone-pftpd id_ed25519_sftp -t -sh -rs "/fs/storage/emulated/0" -uo -m --overwrite-destination "~/Mobile" "/fs/storage/XXXX-XXXX" "/saf" "Music" "*"
-prim-sync your-phone-pftpd id_ed25519_sftp -t -sh -rs "/fs/storage/emulated/0" -a your.phone.host.name 2222 "~/Mobile" "/fs/storage/emulated/0" "*" "Screenshots" "DCIM/Screenshots"
-```
-</details>
-<details><summary>Windows</summary>
-
-```
-prim-sync your-phone-pftpd id_ed25519_sftp -t -sh -rs "/fs/storage/emulated/0" "D:\Mobile" "/fs/storage/XXXX-XXXX" "/saf" "Camera" "DCIM/Camera"
-prim-sync your-phone-pftpd id_ed25519_sftp -t -sh -rs "/fs/storage/emulated/0" -uo -m --overwrite-destination "D:\Mobile" "/fs/storage/XXXX-XXXX" "/saf" "Music" "*"
-prim-sync your-phone-pftpd id_ed25519_sftp -t -sh -rs "/fs/storage/emulated/0" -a your.phone.host.name 2222 "D:\Mobile" "/fs/storage/emulated/0" "*" "Screenshots" "DCIM/Screenshots"
-```
-</details>
-
-### Options
-
-```
-usage: prim-sync [-h] [-a host port] [-V] [-ui | -uo] [-d] [-D] [-v [CHARS]] [-rs PATH] [--overwrite-destination] [--folder-symlink-as-destination] [--ignore-locks [MINUTES]] [-t] [-s] [-ss] [-sh] [--debug] [-M] [-C] [-H]
-                 [-n | -o] [-cod | -doc] [-l [PATTERN ...]] [-r [PATTERN ...]] [-m [PATTERN ...]]
-                 server-name keyfile local-prefix remote-read-prefix remote-write-prefix local-folder remote-folder
-
-Bidirectional and unidirectional sync over SFTP. Multiplatform Python script optimized for the Primitive FTPd Android SFTP server (https://github.com/wolpi/prim-ftpd), for more details see https://github.com/lmagyar/prim-sync
-
-positional arguments:
-  server-name                        unique name for the server (if zeroconf is used, then the Servername configuration option from Primitive FTPd, otherwise see the --address option also)
-  keyfile                            key filename located under your .ssh folder
-  local-prefix                       local path to the parent of the folder to be synchronized
-  remote-read-prefix                 read-only remote path to the parent of the folder to be synchronized, eg. /fs/storage/XXXX-XXXX or /rosaf
-  remote-write-prefix                read-write remote path to the parent of the folder to be synchronized, eg. /saf (you can use * if this is the same as the read-only remote path above)
-  local-folder                       the local folder name to be synchronized
-  remote-folder                      the remote folder name to be synchronized (you can use * if this is the same as the local folder name above)
-
-options:
-  -h, --help                         show this help message and exit
-  -a host port, --address host port  if zeroconf is not used, then the address of the server
-  -V, --dont-validate-server-name    cached zeroconf address and server-name pairing validation is available only with prim-ftpd, disable on other servers
-  -ui, --unidirectional-inward       unidirectional inward sync (default is bidirectional sync)
-  -uo, --unidirectional-outward      unidirectional outward sync (default is bidirectional sync)
-  -d, --dry                          no files changed in the synchronized folder(s), only internal state gets updated and temporary files get cleaned up
-  -D, --dry-on-conflict              in case of unresolved conflict(s), run dry
-  -v [CHARS], --valid-chars [CHARS]  replace [] chars in filenames with chars from CHARS (1 or 2 chars long, default is '()')
-                                     Note: this is required only for the original Primitive FTPd SAF SD card access, will be removed
-  -rs PATH, --remote-state-prefix PATH
-                                     stores remote state in a common .prim-sync folder under PATH instead of under the remote-folder argument (decreases SD card wear), eg. /fs/storage/emulated/0
-                                     Note: currently only the .lock file is stored here
-                                     Note: if you access the same server from multiple clients, you have to specify the same --remote-state-prefix option everywhere to prevent concurrent access
-  --overwrite-destination            don't use temporary files and renaming for failsafe updates - it is faster, but you will definitely shoot yourself in the foot when used with bidirectional sync
-  --folder-symlink-as-destination    enables writing and deleting symlinked folders and files in them on the local side - it can make sense, but you will definitely shoot yourself in the foot
-  --ignore-locks [MINUTES]           ignore locks left over from previous run, optionally only if they are older than MINUTES minutes
-
-logging:
-  -t, --timestamp                    prefix each message with a timestamp
-  -s, --silent                       only errors printed
-  -ss, --silent-scanning             don't print scanned remote folders as progress indicator
-  -sh, --silent-headers              don't print headers
-  --debug                            use debug level logging and add stack trace for exceptions, disables the --silent and enables the --timestamp options
-
-comparison:
-  -M, --dont-use-mtime-for-comparison
-                                     beyond size, modification time or content must be equal, if both are disabled, only size is compared
-  -C, --dont-use-content-for-comparison
-                                     beyond size, modification time or content must be equal, if both are disabled, only size is compared
-  -H, --dont-use-hash-for-content-comparison
-                                     not all sftp servers support hashing, but downloading content for comparison is mush slower than hashing
-
-bidirectional conflict resolution:
-  -n, --newer-wins                   in case of conflict, newer file wins
-  -o, --older-wins                   in case of conflict, older file wins
-  -cod, --change-wins-over-deletion  in case of conflict, changed/new file wins over deleted file
-  -doc, --deletion-wins-over-change  in case of conflict, deleted file wins over changed/new file
-  -l [PATTERN ...], --local-wins-patterns [PATTERN ...]
-                                     in case of conflict, local files matching this Unix shell PATTERN win, multiple values are allowed, separated by space
-                                     if no PATTERN is specified, local always wins
-  -r [PATTERN ...], --remote-wins-patterns [PATTERN ...]
-                                     in case of conflict, remote files matching this Unix shell PATTERN win, multiple values are allowed, separated by space
-                                     if no PATTERN is specified, remote always wins
-
-unidirectional conflict resolution:
-  -m [PATTERN ...], --mirror-patterns [PATTERN ...]
-                                     in case of conflict, mirror source side files matching this Unix shell PATTERN to destination side, multiple values are allowed, separated by space
-                                     if no PATTERN is specified, all files will be mirrored
-```
->>>>>>> d07e7deb
+
+> [!WARNING]
+> ***This repository currently works much better with my modified version of the Primitive FTPd Android SFTP server!***
+> - ***install my fork from https://github.com/lmagyar/prim-ftpd - and use all the new features and bugfixes***
+> - ***install the original version from https://github.com/wolpi/prim-ftpd - and disable hashing (-H option), enable file rename (-v option), disable server name validation (-V option), and be patient with the extreme slow SD card access (SAF)***
+> - ***or wait until the new features got merged into the original version, for the PR's statuses see https://github.com/wolpi/prim-ftpd/pulls/lmagyar***
+
+# Primitive Sync
+
+Bidirectional and unidirectional sync over SFTP. Multiplatform Python script optimized for the [Primitive FTPd Android SFTP server](https://github.com/wolpi/prim-ftpd).
+
+Why another sync solution? Because none of the professional solutions can write SD cards and follow local symlinks, or are extremely slow or full of bugs (Syncthing, Resilio Sync, rsync, osync, rclone, Unison). I gave up and wrote it.
+
+See my other project, https://github.com/lmagyar/prim-ctrl, for remote control of your phone's Primitive FTPd SFTP server and optionally Tailscale VPN.
+
+See my other project, https://github.com/lmagyar/prim-batch, for batch execution of prim-ctrl and prim-sync commands.
+
+**Note:** These are my first ever Python projects, any comments on how to make them better are appreciated.
+
+## Features
+
+- Follow local symlinks
+- Hash files for fast comparison ***( !!! currently requires the forked Primitive FTPd !!! )***
+- Write SD card (with Primitive FTPd and Storage Access Framework) ***( !!! fast operation currently requires the forked Primitive FTPd !!! )***
+- Dual access in case of SD card (reading plain-old file-system for fast scan and download, and writing with the slower Storage Access Framework)
+- Failsafe, restartable operation (costs some time, renames on SD card are slow)
+- Connect to zeroconf (DNS-SD) servers
+
+#### Notes on following local symlinks
+
+- File symlinks just work
+- File hardlinks are OK for unidirectional outward sync, but have to use --overwrite-destination option in case of bidirectional or unidirectional inward sync
+  - Better not to use file hardlinks, use symlinks
+- Folder symlinks or junctions are OK for unidirectional outward sync, but be **very-very-very** careful with bidirectional or unidirectional inward sync
+  - If you have a folder symlink and you think you delete files on your phone under the symlinked folder, or even you delete the symlinked folder, because "they are only under a symlink", you shoot yourself in the foot
+  - Syncing file deletions means file deletions synced first, then the containing folder deletion synced
+  - So first all the files will be deleted in the symlink **target** folder, then the folder symlink itself will be deleted, though the target folder is not deleted
+  - So symlinking the family picture albums' folder better done with an unidirectional outward sync
+  - Or symlink only the files if you enable deletion on the phone
+  - You have been warned!
+
+## Installation
+
+You need to install:
+- Primitive FTPd on your phone
+  - My forked version - see: https://github.com/lmagyar/prim-ftpd **download from [Releases](https://github.com/lmagyar/prim-ftpd/releases)**
+  - Original version - see: https://github.com/wolpi/prim-ftpd **install from [F-Droid](https://f-droid.org/app/org.primftpd) (not from Google Play)**
+
+- Python 3.12+, pip and venv on your laptop - see: https://www.python.org/downloads/ or
+  <details><summary>Unix</summary>
+
+  ```
+  sudo apt update
+  sudo apt upgrade
+  sudo apt install python3 python3-pip python3-venv
+  ```
+  </details>
+  <details><summary>Windows</summary>
+
+  - Install from Microsoft Store the latest [Python 3](https://apps.microsoft.com/search?query=python+3&department=Apps) (search), [Python 3.12](https://www.microsoft.com/store/productId/9NCVDN91XZQP) (App)
+  - Install from Winget: `winget install Python.Python.3.12`
+  - Install from Chocolatey: `choco install python3 -y`
+  </details>
+
+- pipx - see: https://pipx.pypa.io/stable/installation/#installing-pipx or
+  <details><summary>Unix</summary>
+
+  ```
+  sudo apt install pipx
+  pipx ensurepath
+  ```
+  </details>
+  <details><summary>Windows</summary>
+
+  ```
+  py -m pip install --user pipx
+  py -m pipx ensurepath
+  ```
+  </details>
+
+- This repo
+  ```
+  pipx install prim-sync
+  ```
+
+Optionally, if you want to edit or even contribute to the source, you also need to install:
+- poetry - see: https://python-poetry.org/
+  ```
+  pipx install poetry
+  ```
+
+## Configuration
+
+### Android
+
+You have to enable Primitive FTPd to run as much in the background as possible, please see the relevant [Readme section](https://github.com/wolpi/prim-ftpd#running-in-the-background).
+
+### Networking
+
+Either use the built-in zeroconf (DNS-SD) functionality in Primitive FTPd (see below), or set up a constant address (IP or host name, for the -a option) for your phone (fixed LAN IP, VPN, hosts file, your choice).
+
+### Primitive FTPd
+
+- Home tab
+  - Select "Virtual folders" and follow the relevant [Readme section](https://github.com/wolpi/prim-ftpd#external-sd-card-readwrite-access---android-storage-access-framework)
+- Configuration tab
+  - Authentication
+    - Anonymous Login: disable
+    - Username/Password: eg. sftp/sftp (will be disabled)
+    - Public Key Authentication: disable (will be enabled)
+  - Connectivity
+    - Server(s) to be started: SFTP only
+    - Secure Port: eg. 2222
+    - Server Idle Timeout: 0
+    - Idle timeout to stop server: eg. 60 or 0
+    - Allowed IPs pattern, IP to bind to: at first leave them empty, you can harden your security later
+  - UI
+    - This is based on your preferences
+  - System
+    - Server Start Directory: eg. /storage/emulated/0
+    - Prevent Standby: enable
+    - Announce server in LAN: enable if you use zeroconf (DNS-SD)
+    - Servername: eg. your-phone-pftpd - make it unique, even if you don't use zeroconf, especially when multiple phones are synced, because this will be used as unique identifier to store the per-device-sync-state between runs
+    - SFTP Hostkey algorithms: enable at least ed25519
+    - Other options can be left unchanged
+- Stop the server (if you have started)
+- Close and restart the whole app
+- Start the server
+
+### SSH keys
+
+You need to generate an SSH key pair.
+<details><summary>Unix</summary>
+
+```
+sudo apt install openssh-client
+mkdir ~/.ssh
+ssh-keygen -t ed25519 -f ~/.ssh/id_ed25519_sftp -N ""
+```
+</details>
+<details><summary>Windows</summary>
+
+Go to _Settings / System / Optional features / Add an optional feature_ and add "OpenSSH Client"
+```
+mkdir %USERPROFILE%\.ssh
+ssh-keygen -t ed25519 -f %USERPROFILE%\.ssh\id_ed25519_sftp -N ""
+```
+</details>
+
+Then install it in Primitive FTPd:
+- Use your favorite SFTP client (eg. WinSCP, FileZilla) to access the Primitive FTPd, use username/password to authenticate.
+
+  **Note:** Even if you plan to access Primitive FTPd through zeroconf (DNS-SD), use it's hostname or IP to connect to it at this step.
+- Open for editing the `/fs/storage/emulated/0/Android/data/org.primftpd/files/.ssh/authorized_keys` file.
+- Append the content of the previously generated `.ssh/id_ed25519_sftp.pub` file to it. It is something like "ssh-ed25519 XXXxxxXXXxxx you@your-device"
+
+Then add your phone to the known_hosts file if your favorite SFTP client hasn't done it:
+- Use ssh to access the Primitive FTPd, use username/password to authenticate.
+
+  **Note:** Even if you plan to access Primitive FTPd through zeroconf (DNS-SD), use it's hostname or IP to connect to it at this step.
+  <details><summary>Unix</summary>
+
+  ```
+  ssh -oUserKnownHostsFile=~/.ssh/known_hosts -oPort=2222 sftp@your.phone.host.name
+  ```
+  </details>
+  <details><summary>Windows</summary>
+
+  ```
+  ssh -oUserKnownHostsFile=%USERPROFILE%\.ssh\known_hosts -oPort=2222 sftp@your.phone.host.name
+  ```
+  </details>
+- Acceph host key
+- The error "shell request failed on channel 0" is OK, there is no SSH server in Primitive FTPd, our goal was to connect and store the server key in the known_hosts file.
+
+If you plan to access Primitive FTPd through zeroconf (DNS-SD):
+- Use your favorite text editor to open the known_hosts file updated in the previous step
+- Locate the line for your server that looks sg. like:
+  ```
+  [your.phone.host.name]:2222 ssh-ed25519 XXXxxxXXXxxx
+  ```
+- Replace the `[your.phone.host.name]:2222` text with the Primitive FTPd Servername configuration option, see above (that is sg. like `your-phone-pftpd`), so it will look sg. like:
+  ```
+  your-phone-pftpd ssh-ed25519 XXXxxxXXXxxx
+  ```
+- Reason: zeroconf (DNS-SD) and SSH don't mix well, SSH uses hostname and DNS-SD uses service name (on a host), but the SSH client in prim-sync is modified to be able to connect to and accept keys from hosts that are identified with the DNS-SD service name (Primitive FTPd Servername configuration option).
+
+### Primitive FTPd again
+
+- Configuration tab:
+  - Authentication
+      - Password: delete it
+      - Public Key Authentication: enable
+- Stop the server
+- Close and restart the whole app
+- Start the server
+
+## Usage
+
+Create a backup of your files!!! Really!!! If you use symlinks, this is only question of time when will you delete something unintendedly!!!
+
+The first upload is better done over USB connection and manual copy, because copying files over Wi-Fi is much slower. The prim-sync script handles both this "external" upload and the changes in the future.
+
+The first run will be longer than a regular run, because without prior knowledge, the prim-sync script handles all files on both sides as newly created and compares them or their hashes (hashing is much faster than downloading and comparing the content).
+
+On regular runs the meaning of the log lines are:
+- Scanning - Name of the remote folder that is scanned (only remote is logged, remote is the bottleneck)
+- Comparing, Hashing - Comparing the content or the hash of the files on the two sides.
+- <<< !!! >>> - Conflicting changes that are not resolved by any command line option, the details are in the next line.
+- RECOVER - The previous run failed (probably network/connection problem), and there are intermediate/leftover files that are deleted on the next (ie. this) run.
+- INVALID - Invalid characters in the filename are replaced because --valid-chars command line option is used.
+- HARDLNK - There are hardlinks on the destination side and --overwrite-destination command line option is not used.
+- SYMLINK - There are folder symlinks or junctions on the destination side and --folder-symlink-as-destination command line option is not used.
+- CHANGED - The destination file changed after the decision is made to update it and before it replaced by the new content, this conflict will be handled on the next run.
+
+Notes:
+- In the log lines the left side is the Local and the right side is the Remote
+- Local file creation times (birthtime) are:
+  - preserved on Windows but not on Unix when the default restartable operation is used
+  - unchanged when --overwrite-destination option is used
+- You can brainwash (ie. delete the state under the .prim-sync folder) between two runs. After this, the script will behave, as if the next run is the first run (see "first run" above).
+- Never ever delete any files where the name ends with .prim-sync.new or .tmp or .old, the pure existence of these files are the "transaction state", if you delete any of these files, the recovery algorythm won't be able to figure out in which phase got the restartable operation interrupted. If you delete any of these files, you are on your own to figure out how to recover from the interruption.
+
+### Some example
+
+<details><summary>Unix</summary>
+
+```
+prim-sync your-phone-pftpd id_ed25519_sftp -t -sh -rs "/fs/storage/emulated/0" "~/Mobile" "/fs/storage/XXXX-XXXX" "/saf" "Camera" "DCIM/Camera"
+prim-sync your-phone-pftpd id_ed25519_sftp -t -sh -rs "/fs/storage/emulated/0" -uo -m --overwrite-destination "~/Mobile" "/fs/storage/XXXX-XXXX" "/saf" "Music" "*"
+prim-sync your-phone-pftpd id_ed25519_sftp -t -sh -rs "/fs/storage/emulated/0" -a your.phone.host.name 2222 "~/Mobile" "/fs/storage/emulated/0" "*" "Screenshots" "DCIM/Screenshots"
+```
+</details>
+<details><summary>Windows</summary>
+
+```
+prim-sync your-phone-pftpd id_ed25519_sftp -t -sh -rs "/fs/storage/emulated/0" "D:\Mobile" "/fs/storage/XXXX-XXXX" "/saf" "Camera" "DCIM/Camera"
+prim-sync your-phone-pftpd id_ed25519_sftp -t -sh -rs "/fs/storage/emulated/0" -uo -m --overwrite-destination "D:\Mobile" "/fs/storage/XXXX-XXXX" "/saf" "Music" "*"
+prim-sync your-phone-pftpd id_ed25519_sftp -t -sh -rs "/fs/storage/emulated/0" -a your.phone.host.name 2222 "D:\Mobile" "/fs/storage/emulated/0" "*" "Screenshots" "DCIM/Screenshots"
+```
+</details>
+
+### Options
+
+```
+usage: prim-sync [-h] [-a host port] [-V] [-ui | -uo] [-d] [-D] [-v [CHARS]] [-rs PATH] [--overwrite-destination] [--folder-symlink-as-destination] [--ignore-locks [MINUTES]] [-t] [-s] [-ss] [-sh] [--debug] [-M] [-C] [-H]
+                 [-n | -o] [-cod | -doc] [-l [PATTERN ...]] [-r [PATTERN ...]] [-m [PATTERN ...]]
+                 server-name keyfile local-prefix remote-read-prefix remote-write-prefix local-folder remote-folder
+
+Bidirectional and unidirectional sync over SFTP. Multiplatform Python script optimized for the Primitive FTPd Android SFTP server (https://github.com/wolpi/prim-ftpd), for more details see https://github.com/lmagyar/prim-sync
+
+positional arguments:
+  server-name                        unique name for the server (if zeroconf is used, then the Servername configuration option from Primitive FTPd, otherwise see the --address option also)
+  keyfile                            key filename located under your .ssh folder
+  local-prefix                       local path to the parent of the folder to be synchronized
+  remote-read-prefix                 read-only remote path to the parent of the folder to be synchronized, eg. /fs/storage/XXXX-XXXX or /rosaf
+  remote-write-prefix                read-write remote path to the parent of the folder to be synchronized, eg. /saf (you can use * if this is the same as the read-only remote path above)
+  local-folder                       the local folder name to be synchronized
+  remote-folder                      the remote folder name to be synchronized (you can use * if this is the same as the local folder name above)
+
+options:
+  -h, --help                         show this help message and exit
+  -a host port, --address host port  if zeroconf is not used, then the address of the server
+  -V, --dont-validate-server-name    cached zeroconf address and server-name pairing validation is available only with prim-ftpd, disable on other servers
+  -ui, --unidirectional-inward       unidirectional inward sync (default is bidirectional sync)
+  -uo, --unidirectional-outward      unidirectional outward sync (default is bidirectional sync)
+  -d, --dry                          no files changed in the synchronized folder(s), only internal state gets updated and temporary files get cleaned up
+  -D, --dry-on-conflict              in case of unresolved conflict(s), run dry
+  -v [CHARS], --valid-chars [CHARS]  replace [] chars in filenames with chars from CHARS (1 or 2 chars long, default is '()')
+                                     Note: this is required only for the original Primitive FTPd SAF SD card access, will be removed
+  -rs PATH, --remote-state-prefix PATH
+                                     stores remote state in a common .prim-sync folder under PATH instead of under the remote-folder argument (decreases SD card wear), eg. /fs/storage/emulated/0
+                                     Note: currently only the .lock file is stored here
+                                     Note: if you access the same server from multiple clients, you have to specify the same --remote-state-prefix option everywhere to prevent concurrent access
+  --overwrite-destination            don't use temporary files and renaming for failsafe updates - it is faster, but you will definitely shoot yourself in the foot when used with bidirectional sync
+  --folder-symlink-as-destination    enables writing and deleting symlinked folders and files in them on the local side - it can make sense, but you will definitely shoot yourself in the foot
+  --ignore-locks [MINUTES]           ignore locks left over from previous run, optionally only if they are older than MINUTES minutes
+
+logging:
+  -t, --timestamp                    prefix each message with a timestamp
+  -s, --silent                       only errors printed
+  -ss, --silent-scanning             don't print scanned remote folders as progress indicator
+  -sh, --silent-headers              don't print headers
+  --debug                            use debug level logging and add stack trace for exceptions, disables the --silent and enables the --timestamp options
+
+comparison:
+  -M, --dont-use-mtime-for-comparison
+                                     beyond size, modification time or content must be equal, if both are disabled, only size is compared
+  -C, --dont-use-content-for-comparison
+                                     beyond size, modification time or content must be equal, if both are disabled, only size is compared
+  -H, --dont-use-hash-for-content-comparison
+                                     not all sftp servers support hashing, but downloading content for comparison is mush slower than hashing
+
+bidirectional conflict resolution:
+  -n, --newer-wins                   in case of conflict, newer file wins
+  -o, --older-wins                   in case of conflict, older file wins
+  -cod, --change-wins-over-deletion  in case of conflict, changed/new file wins over deleted file
+  -doc, --deletion-wins-over-change  in case of conflict, deleted file wins over changed/new file
+  -l [PATTERN ...], --local-wins-patterns [PATTERN ...]
+                                     in case of conflict, local files matching this Unix shell PATTERN win, multiple values are allowed, separated by space
+                                     if no PATTERN is specified, local always wins
+  -r [PATTERN ...], --remote-wins-patterns [PATTERN ...]
+                                     in case of conflict, remote files matching this Unix shell PATTERN win, multiple values are allowed, separated by space
+                                     if no PATTERN is specified, remote always wins
+
+unidirectional conflict resolution:
+  -m [PATTERN ...], --mirror-patterns [PATTERN ...]
+                                     in case of conflict, mirror source side files matching this Unix shell PATTERN to destination side, multiple values are allowed, separated by space
+                                     if no PATTERN is specified, all files will be mirrored
+```